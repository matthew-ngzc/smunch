import jwt from 'jsonwebtoken';
import redis from '../lib/redisClient.js';
import { v4 as uuidv4 } from 'uuid';
import { sendResetPasswordEmail, sendVerificationEmail } from '../utils/mailer.js';
import {
  getUserByEmailOrThrow,
  isEmailTakenOrThrow,
  createUserOrThrow,
  updateLastLoginOrThrow,
  verifyPassword,
} from '../models/user.model.js';
import { getMerchantByEmailOrThrow, updateMerchantByIdOrThrow } from '../models/merchant.model.js';
import { supabase } from '../lib/supabaseClient.js';
import { verifyTurnstileToken } from '../utils/turnstile.js';
import { validateEmailFormat, validateMerchantSignupInput, validateUserSignupInput } from '../utils/auth.utils.js';
import { updateUserProfile } from './user.controller.js';




/** SWAGGER DOCS
 * @swagger
 * /api/auth/signup:
 *   post:
 *     summary: Start signup process by sending verification email
 *     description: |
 *       Verifies if email is valid and unique, then sends a verification email.
 *       Actual user account is created only after verifying the token from the email.
 *     tags: [Auth]
 *     requestBody:
 *       required: true
 *       content:
 *         application/json:
 *           schema:
 *             type: object
 *             required: [email, name, phoneNo, password]
 *             properties:
 *               email:
 *                 type: string
 *                 format: email
 *                 description: Email the user is signing up with (must be @smu.edu.sg)
 *                 example: student@smu.edu.sg
 *               name:
 *                 type: string
 *                 description: User's full name
 *                 example: Alice Tan
 *               phoneNo:
 *                 type: string
 *                 description: User's phone number
 *                 example: "91234567"
 *               password:
 *                 type: string
 *                 description: Account password (plaintext at this stage)
 *                 example: MyPass123
 *     responses:
 *       200:
 *         description: Verification email sent
 *         content:
 *           application/json:
 *             example:
 *               message: Verification email sent. Please check your inbox.
 *       400:
 *         description: Missing or invalid fields
 *         content:
 *           application/json:
 *             example:
 *               message: Only SMU emails allowed
 *       409:
 *         description: Email already registered
 *         content:
 *           application/json:
 *             example:
 *               message: Account already exists
 */
/**
 * POST /api/auth/signup
 * Body:
 *   - email: SMU email (required)
 *   - name: Full name (required)
 *   - phoneNo: Contact number (required)
 *   - password: Chosen password (required)
 * No auth header required.
 * 
 * Starts the signup process by verifying the email is allowed and not taken,
 * and then sends a verification email containing a JWT token.
 * Account is only created after verification.
 * DONE: password strength validation  
 * DONE: email format validation  
 * DONE: phone number format validation  
 * DONE: rate limit signup attempts
 * DONE: add reCAPTCHA to prevent spam
 */
export const signup = async (req, res, next) => {
  try {
    // remove captcha_token if cancelling captcha for signup
    const { email, name, phoneNo, password, captcha_token } = req.body;

    // field validation
    const {valid, message} = await validateUserSignupInput({email, name, phoneNo, password});
    if (!valid) return res.status(400).json({message});

    // captcha validation
    if (!captcha_token) {
      return res.status(400).json({ message: 'Missing CAPTCHA token' });
    }
    const userIp = req.headers['x-forwarded-for'] || req.socket.remoteAddress || req.ip;
    const isValidCaptcha = await verifyTurnstileToken(captcha_token, userIp);
    if (!isValidCaptcha) {
      return res.status(400).json({ message: 'CAPTCHA verification failed' });
    }

    //prevent duplicate accounts
    if (await isEmailTakenOrThrow(email)) {
      return res.status(409).json({ message: 'Account already exists' });
    }

    // store everything in redis, only put signupId in jwt token, which is the key in redis
    const signupId = uuidv4(); // generate unique signup ID. This is the key in redis, put this into jwt
    const redisKey = `signup:${signupId}`;
    // store in user detail in redis for 1 hour
    await redis.set(redisKey, JSON.stringify({ email, name, phoneNo, password }), 'EX', 3600);

    //create JWT token for email verification
    const token = jwt.sign({ redisKey, role: 'user' }, process.env.JWT_SECRET, { expiresIn: '1h' });

    //Send verification email
    await sendVerificationEmail({ to: email, name, token, role: 'user'});

    res.status(200).json({ message: 'Verification email sent. Please check your inbox.' });
  } catch (err) {
    next(err);
  }
};


/** SWAGGER DOCS
 * @swagger
 * /api/auth/verify:
 *   get:
 *     summary: Verifies email token and creates account
 *     description: Accepts JWT token from email link and completes account creation
 *     tags: [Auth]
 *     parameters:
 *       - in: query
 *         name: token
 *         required: true
 *         description: JWT token received in email
 *         schema:
 *           type: string
 *     responses:
 *       201:
 *         description: Account created
 *         content:
 *           application/json:
 *             example:
 *               message: Account successfully verified. You may now log in.
 *       400:
 *         description: Missing or expired token
 *         content:
 *           application/json:
 *             example:
 *               message: Verification link expired
 *       409:
 *         description: Account already activated
 *         content:
 *           application/json:
 *             example:
 *               message: Account already activated
 */

/**
 * GET /api/auth/verify
 * Query:
 *   - token: JWT received in the verification email
 *
 * No auth header required.
 * No postman, click on link
 * Callback endpoint to complete signup.
 * Verifies the token and creates the user account if valid.
 */
export const verifyAndCreateUser = async (req, res, next) => {
  try {
    const { token } = req.query;
    if (!token) return res.status(400).json({ message: 'Missing token' });

    //extract user details from token
    const decoded = jwt.verify(token, process.env.JWT_SECRET);

    // fetch (email, name, role) from jwt, (phoneNo, password) from redis
    const { redisKey, role } = decoded;

    //fetch user details from redis
    const stored = await redis.get(redisKey);
    // if not found in redis, return error
    if (!stored) return res.status(400).json({ message: 'Expired or invalid link' });
    //extract details
    const { email, name, phoneNo, password } = JSON.parse(stored); 
    //remove from redis after use
    await redis.del(redisKey); 

    //check that account has not already been verified
    if (await isEmailTakenOrThrow(email)) {
      return res.status(409).json({ message: 'Account has been activated' });
    }

    //create user in database
    await createUserOrThrow({ email, name, phoneNo, password, role });

    res.status(201).json({ message: 'Account successfully created. You may now log in.' });
  } catch (err) {
    if (err.name === 'TokenExpiredError') {
      return res.status(400).json({ message: 'Verification link expired' });
    }
    next(err);
  }
};

/** SWAGGER DOCS
 * @swagger
 * /api/auth/merchant/request-signup:
 *   post:
 *     summary: Initiate merchant signup
 *     description: |
 *       Merchants can enter their email to request signup.  
 *       If their email matches a merchant record (pre-created by admin), a verification link is sent to their email.  
 *       If no match is found, a friendly error message is returned prompting them to contact support.
 *     tags: [Auth]
 *     requestBody:
 *       required: true
 *       content:
 *         application/json:
 *           schema:
 *             type: object
 *             required: [email]
 *             properties:
 *               email:
 *                 type: string
 *                 format: email
 *                 example: merchant@example.com
 *     responses:
 *       200:
 *         description: Verification link sent to merchant's email
 *         content:
 *           application/json:
 *             example:
 *               message: Signup link has been sent to your email. Please check your inbox.
 *       404:
 *         description: Merchant email not registered
 *         content:
 *           application/json:
 *             example:
 *               message: Keen on working with us? Drop us an email at smunch.dev@gmail.com and we’ll help you get started!
 *       409:
 *         description: Merchant already linked to a user account
 *         content:
 *           application/json:
 *             example:
 *               message: There is already an account linked to this merchant. You may log in, or contact us at smunch.dev@gmail.com if you need help.
 */

/**
 * POST /api/auth/merchant/request-signup
 * Body: { email: "merchant@gmail.com" }
 * No auth header required.
 * 
 * Starts the signup process for merchants
 * if merchant with email exists, send email
 * else tells them to contact us via email for onboarding. Admin needs to create the merchant and add the email to ensure no fake merchants
 * and then sends a verification email containing a JWT token based on (email, merchant_id, name, role).
 * Account is not created yet, only email verified
 * DONE: email format validation
 * DONE: rate limit signup attempts
 * TODO: add reCAPTCHA to prevent spam
 */
export const requestMerchantSignup = async (req, res, next) =>{
  // db check for email
  try {
    const { email } = req.body;
    const {valid, message} = await validateEmailFormat({email},true);
    if (!valid) return res.status(400).json({message});

    //if dont exist this method will throw NotFoundError
    const merchant = await getMerchantByEmailOrThrow(email, 'merchant_id, name');
    // check if already linked to an account
    if (merchant.user_id){
      return res.status(409).json({ message: `There is already an account linked to this merchant. You may log in, or contact us at ${process.env.SMUNCH_EMAIL}if you need help.`})
    }
    //send jwt in email
    const token = jwt.sign({ email, merchant_id: merchant.merchant_id, name: merchant.name, role: 'merchant'}, process.env.JWT_SECRET, {expiresIn: '1h'});
    await sendVerificationEmail({ to: email, token, role: 'merchant'});

    res.status(200).json({message: 'Signup link has been sent to your email. Please check your inbox.'});
  }catch (err){
    if (err.status === 404){
      return res.status(404).json({ message: `Keen on working with us? Drop us an email at ${process.env.SMUNCH_EMAIL} and we’ll help you get started!`})
    }
    next(err);
  }
}


/**
 * @swagger
 * /api/auth/merchant/verify-signup:
 *   get:
 *     summary: Verify merchant signup token
 *     description: |
 *       Verifies the JWT token sent to the merchant's email.  
 *       Used to pre-fill the signup form or validate the signup link.
 *     tags: [Auth]
 *     parameters:
 *       - in: query
 *         name: token
 *         required: true
 *         description: JWT token sent via email
 *         schema:
 *           type: string
 *     responses:
 *       200:
 *         description: Token verified successfully
 *         content:
 *           application/json:
 *             example:
 *               email: merchant@example.com
 *               merchant_id: 123
 *               name: Merchant Name
 *       400:
 *         description: Invalid or expired token
 *         content:
 *           application/json:
 *             example:
 *               message: Verification link expired or invalid
 */

/**
 * GET /api/auth/merchant/verify-signup
 * Query:
 *   - token: JWT from merchant signup email
 *
 * No auth header required.
 * No postman, click on link
 * Callback endpoint to continue signup process, where it asks for merchant's details
 */
export const verifyMerchantSignupToken = async (req, res, next) => {
  try {
    const {token} = req.query;
    let decoded;
    try{
      decoded = jwt.verify(token, process.env.JWT_SECRET);
    }catch (err) {
      return res.status(400).json({ message: 'Invalid or expired token'});
    }
    const {email, merchant_id, name} = decoded;

    // return to frontend for pre-filling and displaying name for peace of mind
    res.status(200).json({ email, merchant_id, name});
  } catch(err){
    next(err);
  }
}

/** SWAGGER DOCS
 * @swagger
 * /api/auth/merchant/complete-signup:
 *   post:
 *     summary: Complete merchant signup
 *     description: |
 *       Final step in merchant onboarding.  
 *       Requires a token from the invite email to be submitted.  
 *       Prevents bypassing the flow or creating unauthorized accounts.
 *     tags: [Auth]
 *     requestBody:
 *       required: true
 *       content:
 *         application/json:
 *           schema:
 *             type: object
 *             required: [token, phoneNo, password]
 *             properties:
 *               token:
 *                 type: string
 *                 description: JWT sent via email invite
 *                 example: eyJhbGciOiJIUzI1NiIsInR5cCI6IkpXVCJ9...
 *               phoneNo:
 *                 type: string
 *                 example: "91234567"
 *               password:
 *                 type: string
 *                 example: SecretPass123
 *     responses:
 *       201:
 *         description: Merchant account created
 *         content:
 *           application/json:
 *             example:
 *               message: Merchant account created successfully. You may now log in.
 *       400:
 *         description: Missing token, invalid token, or merchant mismatch
 *         content:
 *           application/json:
 *             examples:
 *               missing_token:
 *                 summary: Token missing
 *                 value:
 *                   message: Missing token
 *               invalid_token:
 *                 summary: Token expired or malformed
 *                 value:
 *                   message: Invalid or expired token
 *               mismatch:
 *                 summary: Email or merchant ID in token did not match DB
 *                 value:
 *                   message: Merchant email or name do not match records. Please contact us for support.
 *       409:
 *         description: Account already exists
 *         content:
 *           application/json:
 *             example:
 *               message: Account has already been activated, please log in.
 */

/**
 * POST /api/auth/merchant/complete-signup
 * Body:
 *   - token: JWT from email (must match merchant_id + email)
 *   - name: Merchant's display name
 *   - phoneNo: Contact number
 *   - password: Chosen password
 *
 * No auth header required, but token must be valid.
 * final step in merchant onboarding, creates the merchant's user account with all the details
 * token makes sure that flow is not bypassed through the endpoint and that validation in the previous steps happens
 * Validates:
 * - Token authenticity and expiry
 * - Email and merchant_id match DB record
 * - Email has not already been used
 * DONE: field validation
 */
export const completeMerchantSignup = async (req, res, next) => {
  try{
    const { token, phoneNo, password } = req.body;
    // Validate token
    if (!token){
      return res.status(400).json({message: 'Missing token'});
    }

    //extract merchant details from token
    let decoded;
    try{
      decoded = jwt.verify(token, process.env.JWT_SECRET);
    }catch (err) {
      return res.status(400).json({ message: 'Invalid or expired token'});
    }

    const {email, merchant_id, name} = decoded;

    // field validations
    const {valid, message} = await validateMerchantSignupInput({phoneNo, password});
    if (!valid) return res.status(400).json({message});

    // Recheck with db if email and name match
    const merchant = await getMerchantByEmailOrThrow(email, 'merchant_id, name');
    if (merchant.merchant_id !== merchant_id || merchant.name !== name){
      return res.status(400).json({ message: 'Merchant email or name do not match records. Please contact us for support.'});
    }
    //check if account has already been created
    if (await isEmailTakenOrThrow(email)){
      return res.status(409).json({ message: 'Account has already been activated, please log in.'});
    }

    // create merchant's user account
    const merchant_account = await createUserOrThrow({ email, name, phoneNo, password, role: 'merchant' });
    //update merchant to link to account
    await updateMerchantByIdOrThrow(merchant_id, { user_id: merchant_account.user_id});



    res.status(201).json({ message: 'Merchant account created successfully. You may now log in.'});
  } catch (err){
    next(err);
  }
}


/** SWAGGER DOCS
 * @swagger
 * /api/auth/login:
 *   post:
 *     summary: Login with email and password
 *     description: |
 *       Authenticates a user and returns a signed JWT along with basic user info.
 *       
 *       No authentication header is required.
 *       Returns a JWT that can be used in `Authorization: Bearer <token>` headers for protected routes.
 *     tags: [Auth]
 *     requestBody:
 *       required: true
 *       content:
 *         application/json:
 *           schema:
 *             type: object
 *             required: [email, password]
 *             properties:
 *               email:
 *                 type: string
 *                 description: Registered SMU email address
 *                 example: student@smu.edu.sg
 *               password:
 *                 type: string
 *                 description: Account password
 *                 example: MyPass123
 *     responses:
 *       200:
 *         description: Login successful
 *         content:
 *           application/json:
 *             example:
 *               jwt_token: eyJhbGciOiJIUzI1NiIsInR5cCI6IkpXVCJ9...
 *               user_id: 1
 *               name: Alice Tan
 *               coins: 
 *               profile_picture: https://cdn.smunch.sg/avatars/alice.jpg
 *       400:
 *         description: Missing credentials
 *         content:
 *           application/json:
 *             example:
 *               message: Email and password are required
 *       401:
 *         description: Invalid email or password
 *         content:
 *           application/json:
 *             example:
 *               message: Invalid email or password
 */

/**
 * POST /api/auth/login
 * Body:
 *   - email: Registered email address
 *   - password: Account password
 *
 * No auth header required. Returns JWT in response.
 * Logs in the user using email and password.
 * Returns a signed JWT token if credentials are valid.
 */
export const login = async (req, res, next) => {
  try {
    const { email, password } = req.body;

    // Validate input
    if (!email || !password) {
      return res.status(400).json({ message: 'Email and password are required' });
    }

    // Find user and validate password
    const user = await getUserByEmailOrThrow(email);
    const isMatch = await verifyPassword(password, user.hashed_password);

    if (!isMatch) {
      return res.status(401).json({ message: 'Invalid email or password' });
    }

    // Generate auth token using userid and role
    const token = jwt.sign({ id: user.user_id, role: user.role }, process.env.JWT_SECRET, {
      expiresIn: '1d',
    });

    // Update last login (non-blocking)
    try {
      await updateLastLoginOrThrow(user.user_id);
    } catch (err) {
      console.warn(`[LOGIN] Failed to update last_login: ${err.message}`);
    }

<<<<<<< HEAD
    res.status(200).json({ jwt_token: token , user_id: user.user_id, name: user.name, coins: user.coins, dino_unlocked: user.dino_unlocked });
=======
    res.status(200).json({ jwt_token: token , user_id: user.user_id, name: user.name, coins: user.coins, profile_picture: user.profile_picture });
>>>>>>> 8f725e43
  } catch (err) {
    if (err.status === 404) {
      return res.status(401).json({ message: 'Invalid email or password' });
    }
    next(err);
  }
};


/** SWAGGER DOCS
 * @swagger
 * /api/auth/forgot-password:
 *   post:
 *     summary: Request password reset
 *     description: |
 *       Allows a user to request a password reset link via email.  
 *       The email will contain a secure link (valid for 15 minutes) to reset their password.
 *       
 *       If the email is not registered, an error is returned.
 *     tags: [Auth]
 *     requestBody:
 *       required: true
 *       content:
 *         application/json:
 *           schema:
 *             type: object
 *             required: [email]
 *             properties:
 *               email:
 *                 type: string
 *                 format: email
 *                 example: student@smu.edu.sg
 *     responses:
 *       200:
 *         description: Reset link sent
 *         content:
 *           application/json:
 *             example:
 *               message: Password reset link sent. Please check your inbox.
 *       400:
 *         description: Missing email field
 *         content:
 *           application/json:
 *             example:
 *               message: Email is required
 *       404:
 *         description: Email not found in user database
 *         content:
 *           application/json:
 *             example:
 *               error: "User with email = student@smu.edu.sg does not exist"
 *               code: "NOT_FOUND_USER"
 */
/**
 * POST /api/auth/forgot-password
 * Body:
 *   - email: Registered email address (required)
 *
 * No auth header required.
 *
 * Checks if a user exists with the provided email.
 * If valid, sends a reset-password link via email that is valid for 15 minutes.
 * The link includes a JWT token that must be passed to /api/auth/reset-password to complete the flow.
 * 
 */
export const forgotPassword = async (req, res, next) => {
  try{
    //extrct email from body to send the link to
    const {email} = req.body;
    if (!email) return res.status(400).json({ message: 'Email is required'});

    // check if user exists, and if yes get the user id and put into redis
    const user = await getUserByEmailOrThrow(email);
    const token = jwt.sign({ email }, process.env.JWT_SECRET, {expiresIn: '15m'});

    const link = `${process.env.FRONTEND_URL}/reset-password?token=${token}`;

    // send email
    await sendResetPasswordEmail(email, link, user.name);
    res.status(200).json({ message: 'Password reset link sent. Please check your inbox.' });
  } catch(err){
    next(err);
  }
}


/** SWAGGER DOCS
 * @swagger
 * /api/auth/reset-password:
 *   post:
 *     summary: Reset account password using email token
 *     description: |
 *       Resets a user's password by validating a token sent to their email.  
 *       Only the password field will be updated.  
 *       Password must meet strength requirements and will be hashed before saving.  
 *       
 *       If successful, a password change confirmation email is sent.
 *     tags: [Auth]
 *     requestBody:
 *       required: true
 *       content:
 *         application/json:
 *           schema:
 *             type: object
 *             required: [token, password]
 *             properties:
 *               token:
 *                 type: string
 *                 description: JWT token received from email link
 *                 example: eyJhbGciOiJIUzI1NiIsInR5cCI6IkpXVCJ9...
 *               password:
 *                 type: string
 *                 description: New password (must meet strength requirements)
 *                 example: NewSecurePass123!
 *     responses:
 *       200:
 *         description: Password updated successfully
 *         content:
 *           application/json:
 *             example:
 *               user:
 *                 user_id: 1
 *                 email: student@smu.edu.sg
 *                 name: Alice Tan
 *                 bio: Coffee lover, SMU IS student
 *                 profile_picture_url: https://cdn.smunch.sg/avatars/alice.jpg
 *                 role: user
 *       400:
 *         description: Invalid or missing input
 *         content:
 *           application/json:
 *             examples:
 *               missing_fields:
 *                 summary: Token or password missing
 *                 value:
 *                   message: "Token and new password are required"
 *               weak_password:
 *                 summary: Password does not meet strength requirements
 *                 value:
 *                   message: "Password must contain at least 8 characters including 1 number and 1 uppercase letter"
 *       401:
 *         description: Expired or invalid token
 *         content:
 *           application/json:
 *             example:
 *               message: "Invalid or expired token"
 *       404:
 *         description: Email not found in user database
 *         content:
 *           application/json:
 *             example:
 *               error: "User with email = student@smu.edu.sg does not exist"
 *               code: "NOT_FOUND_USER"
 */
export const resetPassword = async (req, res, next) => {
  try {
    // extract
    const { token, password } = req.body;
    if (!token || !password) {
      return res.status(400).json({ message: 'Token and new password are required' });
    }

    // decode jwt to get email
    const decoded = jwt.verify(token, process.env.JWT_SECRET);
    const { email } = decoded;

    const user = await getUserByEmailOrThrow(email);

    // Create a mock request object with the expected structure
    const mockReq = {
      user: {
        user_id: user.user_id,
        email: user.email,
        name: user.name,
      },
      body: {
        password,
      }
    };

    // Reuse the update profile method in user.controller
    await updateUserProfile(mockReq, res, next);
  } catch (err) {
    next(err);
  }
};<|MERGE_RESOLUTION|>--- conflicted
+++ resolved
@@ -573,11 +573,7 @@
       console.warn(`[LOGIN] Failed to update last_login: ${err.message}`);
     }
 
-<<<<<<< HEAD
-    res.status(200).json({ jwt_token: token , user_id: user.user_id, name: user.name, coins: user.coins, dino_unlocked: user.dino_unlocked });
-=======
-    res.status(200).json({ jwt_token: token , user_id: user.user_id, name: user.name, coins: user.coins, profile_picture: user.profile_picture });
->>>>>>> 8f725e43
+    res.status(200).json({ jwt_token: token , user_id: user.user_id, name: user.name, coins: user.coins, profile_picture: user.profile_picture, dino_unlocked: user.dino_unlocked });
   } catch (err) {
     if (err.status === 404) {
       return res.status(401).json({ message: 'Invalid email or password' });
