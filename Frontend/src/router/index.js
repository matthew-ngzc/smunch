/**
 * REIWEN :
 * This router folder has index.ts 
 * Everytime you want to route, you must create all your different routes here. (only create but haven't done the actual routing) 
 */
import { createRouter, createWebHistory } from 'vue-router'

// REIWEN : remember to import the components used for each router object in routes[]
import LandingPage from '../views/LandingPage.vue'
import Home from '../views/Home.vue'
import OrderPage from '../views/OrderPage.vue'
import OrderMerchant from '../views/OrderMerchant.vue'
import PageNotFound from '../views/PageNotFound.vue'
import RunnerPage from '../views/RunnerPage.vue'
<<<<<<< HEAD
import signup from '../views/signup.vue'
import login from '../views/login.vue'


// REIWEN : this is a routes array and each route object has 3 properties
  const routes = [
  { path: '/', name: 'landingPage', component: LandingPage },     
  { path: '/order', name: 'Order', component: OrderPage },
  { path: '/run', name: 'Run', component: RunnerPage },        
  { path: '/home', name: 'Home', component: Home },
  { path: '/signup', name: 'signup', component: signup },
  { path: '/login', name: 'login', component: login },
  { path: '/:catchAll(.*)', name: "pageNotFound", component: PageNotFound} // redirect user to this page if path is not a valid one 
=======
import CartPage from '../views/CartPage.vue'
import SelectLocation from '../views/SelectLocation.vue'



// REIWEN : this is a routes array and each route object has 3 properties
const routes = [
  {
    path: '/',
    // REIWEN : name is just the name/identifier for the path
    name: 'landingPage',
    // REIWEN : we also have the vue component that we want to use when user goes to '/' path
    // go to your views directory to see what you have named your component
    component: LandingPage
  },
  {
    path: '/home',
    name: 'home',
    component: Home
  },


  {
    path: '/orders',
    name: "orderPage",
    component: OrderPage
  },
  {
    path: '/orders/:id',
    name: "orderMerchant",
    component: OrderMerchant
  },
  {
    path: '/runners',
    name: "runnerPage",
    component: RunnerPage
  },
  {
    path: '/cart',
    name: "cartPage",
    component: CartPage
  },
  {
    path: '/location',
    name: "selectLocation",
    component: SelectLocation
  },

  // redirect user to this page if path is not a valid one 
  {
    path: '/:catchAll(.*)',
    name: "pageNotFound",
    component: PageNotFound
  }
>>>>>>> 063b8be1
]


// REIWEN: Here is actually where we set up the router instance 
// aka the thing that actually creates a router for the app 
const router = createRouter({
  // this just helps you to click "<-" and "->" in your browser 
  history: createWebHistory(import.meta.env.BASE_URL),
  // you also pass in your `routes` array so that the router instance knows what it needs to do
  routes


})

export default router<|MERGE_RESOLUTION|>--- conflicted
+++ resolved
@@ -12,9 +12,11 @@
 import OrderMerchant from '../views/OrderMerchant.vue'
 import PageNotFound from '../views/PageNotFound.vue'
 import RunnerPage from '../views/RunnerPage.vue'
-<<<<<<< HEAD
 import signup from '../views/signup.vue'
 import login from '../views/login.vue'
+import CartPage from '../views/CartPage.vue'
+import SelectLocation from '../views/SelectLocation.vue'
+
 
 
 // REIWEN : this is a routes array and each route object has 3 properties
@@ -25,63 +27,17 @@
   { path: '/home', name: 'Home', component: Home },
   { path: '/signup', name: 'signup', component: signup },
   { path: '/login', name: 'login', component: login },
-  { path: '/:catchAll(.*)', name: "pageNotFound", component: PageNotFound} // redirect user to this page if path is not a valid one 
-=======
-import CartPage from '../views/CartPage.vue'
-import SelectLocation from '../views/SelectLocation.vue'
-
-
-
-// REIWEN : this is a routes array and each route object has 3 properties
-const routes = [
+  { path: '/:catchAll(.*)', name: "pageNotFound", component: PageNotFound} ,// redirect user to this page if path is not a valid one 
   {
-    path: '/',
-    // REIWEN : name is just the name/identifier for the path
-    name: 'landingPage',
-    // REIWEN : we also have the vue component that we want to use when user goes to '/' path
-    // go to your views directory to see what you have named your component
-    component: LandingPage
-  },
-  {
-    path: '/home',
-    name: 'home',
-    component: Home
-  },
-
-
-  {
-    path: '/orders',
-    name: "orderPage",
-    component: OrderPage
-  },
-  {
-    path: '/orders/:id',
-    name: "orderMerchant",
-    component: OrderMerchant
-  },
-  {
-    path: '/runners',
-    name: "runnerPage",
-    component: RunnerPage
-  },
-  {
-    path: '/cart',
-    name: "cartPage",
-    component: CartPage
-  },
-  {
-    path: '/location',
-    name: "selectLocation",
-    component: SelectLocation
-  },
-
-  // redirect user to this page if path is not a valid one 
-  {
-    path: '/:catchAll(.*)',
-    name: "pageNotFound",
-    component: PageNotFound
-  }
->>>>>>> 063b8be1
+  path: '/cart',
+  name: "cartPage",
+  component: CartPage
+},
+{
+  path: '/location',
+  name: "selectLocation",
+  component: SelectLocation
+}
 ]
 
 
