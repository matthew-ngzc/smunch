<script setup>
import { ref, onMounted, onBeforeUnmount, computed  } from 'vue'
import { RouterLink } from 'vue-router'
import { useAuthStore } from '@/stores/auth'
import { useRouter } from 'vue-router'
import coins from '@/assets/smunch_coin.jpg'
import axiosInstance from '@/utility/axiosInstance.js'
import { storeToRefs } from 'pinia';

const auth = useAuthStore()
const router = useRouter()
<<<<<<< HEAD
const { profilePicture } = storeToRefs(auth)
=======
const userName = auth.userName
>>>>>>> 1847c300

// handling dropdown closure 
const isOpen = ref(false)

const toggleMenu = (e) => {
  e.stopPropagation()
  isOpen.value = !isOpen.value
}

const closeMenu = () => {
  isOpen.value = false
}

// define what happens when user clicks out 
const handleClickOutside = (e) => {
  if (!e.target.closest('.profile-wrapper')) {
    closeMenu()
  }
}

// to check user 
onMounted(() => {
  document.addEventListener('click', handleClickOutside)
})

onBeforeUnmount(() => {
  document.removeEventListener('click', handleClickOutside)
})

const logout = async () => {
  try {
    // Save current coins and dino unlock status to backend before logging out
    await axiosInstance.put('/api/users/collections', {
      coins: auth.coins,
      dinoUnlocked: auth.dinoUnlocked
    });
  } catch (error) {
    console.warn('Failed to save collections data before logout:', error);
    // Continue with logout even if API call fails
  }
  
  auth.logout();
  sessionStorage.setItem('justLoggedOut', 'true');
  closeMenu();
  router.push({ path: '/', query: { logout: Date.now() } }); // Always triggers route change
}
</script>



<template>

  <nav class="navbar-box">
    <div class="navbar-left">
      
      <router-link to="/" class = "smunch"> smunch</router-link>
    </div>

 
    <!-- nav links that switch between pages -->
    <div class="navbar-center" v-if="auth.token">
      <router-link to="/home">home</router-link>
      <router-link to="/order">order</router-link> 
      <router-link to="/run">run</router-link>
      <router-link to="/game">play</router-link>
      <router-link to="/collections">collections</router-link>
    </div>

    <div class="navbar-right" v-if="auth.token">
        <!-- coins display -->
        <div class="coins-display">
          <div class="coin-icon">
            <img src="../assets/smunch_coin.jpg" alt="Smunch Coin" class="coin-image" />
          </div>
          <span class="coins-count">{{ auth.coins }}</span>
        </div>

         <div class="profile-wrapper" @click="toggleMenu">
          <div class="icon-circle">
            <img v-if="profilePicture" :src="profilePicture" alt="Profile Picture" class="profile-pic" />
            <svg v-else xmlns="http://www.w3.org/2000/svg" width="23px" height="23px" viewBox="0 0 24 24">
              <g fill="none" stroke="#0d3d31" stroke-linecap="round" stroke-width="2">
                <path d="M4 21v-1c0 -3.31 2.69 -6 6 -6h4c3.31 0 6 2.69 6 6v1"> </path>
                <path d="M12 11c-2.21 0 -4 -1.79 -4 -4c0 -2.21 1.79 -4 4 -4c2.21 0 4 1.79 4 4c0 2.21 -1.79 4 -4 4Z"> </path>
              </g>
            </svg>
          </div>
        </div>

    </div>

    <div class="navbar-right" v-else>
      <router-link to="/login" class="auth-link">Login</router-link>
      <router-link to="/signup" class="auth-link">Sign Up</router-link>
    </div>

    <!-- dropdown -->
      <div v-if="isOpen" class="profile-menu" ref="dropdown">
        <!-- menu-header -->
        <div class="menu-header">
<<<<<<< HEAD
          <div class="dropdown-icon-circle">
            <img v-if="profilePicture" :src="profilePicture" alt="Profile Picture" class="dropdown-profile-pic" />
            <svg v-else xmlns="http://www.w3.org/2000/svg" viewBox="0 0 24 24">
=======
          <div class="dropdown-user-info">
            <img
              v-if="auth.profilePicture"
              :src="auth.profilePicture"
              alt="Profile Picture"
              class="dropdown-profile-pic"
            />
            <svg
              v-else
              xmlns="http://www.w3.org/2000/svg"
              viewBox="0 0 24 24"
              class="dropdown-profile-icon"
            >
>>>>>>> 1847c300
              <g fill="none" stroke="#0d3d31" stroke-linecap="round" stroke-width="2">
                <path d="M4 21v-1c0 -3.31 2.69 -6 6 -6h4c3.31 0 6 2.69 6 6v1"/>
                <path d="M12 11c-2.21 0 -4 -1.79 -4 -4c0 -2.21 1.79 -4 4 -4c2.21 0 4 1.79 4 4c0 2.21 -1.79 4 -4 4Z"/>
              </g>
            </svg>
            <div class="msg"> Hi, {{ userName }}</div>
          </div>

          <div class="close" @click.stop="closeMenu">X</div>
        </div>


      <hr />

      <ul>
        <li><router-link to="/profile">View Profile</router-link></li>
        <li @click="logout">  Log out</li>
        <li> <router-link to="/activeOrders">Active orders</router-link> </li>
        <li> <router-link to="/pastOrders">Past orders</router-link> </li>
        <li> <router-link to="/help">Help</router-link> </li>
      </ul>
      </div>

  </nav>
</template>


<style scoped>


/* navbar hidden by default */
.navbar-box {
  background-color: #0d3d31;
  padding: 0 30px;
  display: flex;
  justify-content: space-between;
  align-items: center;
  font-family: sans-serif;
  font-size: 16px;
  height: 60px;
  position: fixed;
  top: 0;
  left: 0;
  width: 100%;
  z-index: 1000;
  
}


/* left side: brand */
.navbar-left {
  font-weight: bold;
  display: flex;
  align-items: center;
  gap: 8px;             
  color: #ffffff;  
       
}



/* left side: brand */
.navbar-left a {
  font-weight: bold;
  font-size: 22px;
  display: flex;
  align-items: center;
  gap: 8px;             
  color: #ffffff;    
  text-decoration: none;  
  display: inline;
  background-color: transparent; 
}



/* edits the entire centre container, not the specific links yet  */
.navbar-center {
  position: absolute;      
  left: 50%;             
  transform: translateX(-50%);  
  display: flex;
  gap: 20px;
}

/* targets only the tags inside the container, styling the individual links inside */
.navbar-center a {
  color: white;
  font-weight: bold;
  text-decoration: none;
  font-size: 16px;
  background: transparent;
}

.navbar-center a:hover {
  text-shadow: 4px 4px 5px#a9b5cd;                  /* grey on hover */
}

.navbar-right {
  display: flex;
  align-items: center;
  gap: 20px;
  
}

/* coins display */
.coins-display {
  display: flex;
  align-items: center;
  gap: 1px;
  background-color: white;
  padding: 3px 12px;
  border-radius: 20px;
  box-shadow: 0 2px 4px rgba(0, 0, 0, 0.1);
  overflow: visible;
}

.coin-icon {
  display: flex;
  align-items: center;
  justify-content: center;
  margin: -5px 0;
}

.coin-image {
  width: 40px; /* Larger coin */
  height: 40px; /* Larger coin */
  object-fit: contain;
}

.coins-count {
  font-weight: bold;
  color: #000;
  font-size: 18px;
}

/* bell icon */
.bell {
  width: 3rem;
  height: 3rem;
}

.profile-wrapper {
  cursor: pointer;
  display: flex;
  align-items: center;
  justify-content: center;
  
}

.profile-wrapper svg {
  width: 34px;
  height: 34px;
  object-fit: contain;      /* keeps aspect ratio */
}

.icon-circle {
  width: 37px;
  height: 37px;
  background-color: white; /* or any color */
  border-radius: 50%;
  display: flex;
  align-items: center;
  justify-content: center;

  /* optional shadow or border */
  box-shadow: 0 0 5px rgba(0, 0, 0, 0.15);
}

.profile-pic {
  width: 37px;
  height: 37px;
  border-radius: 50%;
  object-fit: cover;
  border: 2px solid #0d3d31;
}

.profile-menu {
  position: absolute;
  right: 0;
  top: 50px;
  background: white;
  color: rgb(60, 58, 58);
  border-radius: 8px;
  box-shadow: 0 0 8px rgba(0,0,0,0.2);
  width: 220px;
  z-index: 100;
  padding: 12px 16px; /* ✅ uniform internal spacing */
}

.menu-header {
  display: flex;
  align-items: center;
  justify-content: space-between;
}

.dropdown-user-info {
  display: flex;
  align-items: center;
  gap: 10px;
  font-size: 10px;
}

.dropdown-profile-icon {
  width: 36px;
  height: 36px;
  background-color: #e0e0e0;
  border-radius: 50%;
  padding: 5px;
}

.dropdown-profile-pic {
  width: 36px;
  height: 36px;
  border-radius: 50%;
  object-fit: cover;
  border: 2px solid #0d3d31;
}

.msg {
  font-size: 16px;
  color: #0d3d31;
  font-weight: bold;
  margin-top: 2px;
  margin-left: 5px;
}


.profile-menu hr {
  margin: 12px 0;
  border: none;
  border-top: 1px solid #ccc;
}

.profile-menu ul {
  list-style: none;
  padding: 0;
  margin: 0;
}

.profile-menu li {
  border-radius: 6px;
  transition: background-color 0.2s ease;
  cursor: pointer;
  padding: 4px 0; /* ✅ vertical padding only */
}

.profile-menu li:hover {
  background-color: #f2f2f2;
}

.profile-menu li a {
  all: unset;
  display: block;
  padding-left: 4px; /* ✅ light indent */
  width: 100%;
  color: black;
  white-space: nowrap;
  overflow: hidden;
  text-overflow: ellipsis;
  cursor: pointer;
}

.profile-menu hr {
  margin: 10px 0;
  border: none;
  border-top: 1px solid #888;
}

.auth-link {
  color: white;
  font-weight: bold;
  text-decoration: none;
  font-size: 16px;
  background: transparent;
}

.auth-link:hover {
  text-shadow: 4px 4px 5px #a9b5cd;
}

</style>
<|MERGE_RESOLUTION|>--- conflicted
+++ resolved
@@ -9,11 +9,7 @@
 
 const auth = useAuthStore()
 const router = useRouter()
-<<<<<<< HEAD
 const { profilePicture } = storeToRefs(auth)
-=======
-const userName = auth.userName
->>>>>>> 1847c300
 
 // handling dropdown closure 
 const isOpen = ref(false)
@@ -114,31 +110,14 @@
       <div v-if="isOpen" class="profile-menu" ref="dropdown">
         <!-- menu-header -->
         <div class="menu-header">
-<<<<<<< HEAD
           <div class="dropdown-icon-circle">
             <img v-if="profilePicture" :src="profilePicture" alt="Profile Picture" class="dropdown-profile-pic" />
             <svg v-else xmlns="http://www.w3.org/2000/svg" viewBox="0 0 24 24">
-=======
-          <div class="dropdown-user-info">
-            <img
-              v-if="auth.profilePicture"
-              :src="auth.profilePicture"
-              alt="Profile Picture"
-              class="dropdown-profile-pic"
-            />
-            <svg
-              v-else
-              xmlns="http://www.w3.org/2000/svg"
-              viewBox="0 0 24 24"
-              class="dropdown-profile-icon"
-            >
->>>>>>> 1847c300
               <g fill="none" stroke="#0d3d31" stroke-linecap="round" stroke-width="2">
                 <path d="M4 21v-1c0 -3.31 2.69 -6 6 -6h4c3.31 0 6 2.69 6 6v1"/>
                 <path d="M12 11c-2.21 0 -4 -1.79 -4 -4c0 -2.21 1.79 -4 4 -4c2.21 0 4 1.79 4 4c0 2.21 -1.79 4 -4 4Z"/>
               </g>
             </svg>
-            <div class="msg"> Hi, {{ userName }}</div>
           </div>
 
           <div class="close" @click.stop="closeMenu">X</div>
