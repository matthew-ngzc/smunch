--- conflicted
+++ resolved
@@ -27,9 +27,6 @@
 export async function getMerchantInfoById(id) {
   return axiosInstance.get(`/api/merchants/${id}`)
 }
-
-<<<<<<< HEAD
-
 // get user's active orders
 export async function getActiveOrders(userId) {
   return axiosInstance.get(`/api/orders/user/${userId}?type=active`)
@@ -38,11 +35,10 @@
 // get user's past orders
 export async function getPastOrders(userId) {
   return axiosInstance.get(`/api/orders/user/${userId}?type=history`)
-=======
+}
 /**
  * Create an order (POST)
  */
 export async function createOrder(payload) {
   return axiosInstance.post('/api/orders', payload)
->>>>>>> 90ff85dc
 }