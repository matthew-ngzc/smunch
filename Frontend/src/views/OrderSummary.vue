--- conflicted
+++ resolved
@@ -148,26 +148,30 @@
 
       
 
-<<<<<<< HEAD
+      <div class="summary-section">
+        <h2>Delivery details</h2>
+
+        <div class="delivery-details">
+          <p><strong>Location</strong><br />{{ deliveryStore.building }} {{ deliveryStore.floor }} - {{ deliveryStore.facilityType }}</p>
+          <p><strong>Date</strong><br />{{ deliveryStore.date }}</p>
+          <p><strong>Time</strong><br />{{ deliveryStore.time }}</p>
+        </div>
+      </div>
+
+        
+
+        <div class="summary-section">
+          <h2>Delivery details</h2>
+
           <div class="delivery-details">
             <p><strong>Location</strong><br />{{ deliveryStore.building }} Level {{ deliveryStore.roomNumber }} {{ deliveryStore.facilityType }}</p>
             <p><strong>Date</strong><br />{{ deliveryStore.date }}</p>
             <p><strong>Time</strong><br />{{ deliveryStore.time }}</p>
           </div>
 
-=======
-      <div class="summary-section">
-        <h2>Delivery details</h2>
-
-        <div class="delivery-details">
-          <p><strong>Location</strong><br />{{ deliveryStore.building }} {{ deliveryStore.floor }} - {{ deliveryStore.facilityType }}</p>
-          <p><strong>Date</strong><br />{{ deliveryStore.date }}</p>
-          <p><strong>Time</strong><br />{{ deliveryStore.time }}</p>
->>>>>>> 03b136ca
-        </div>
-      </div>
-
-      <button class="next-btn" @click="next">next</button>
+        </div>
+
+        <button class="next-btn" @click="next">next</button>
       </div>
     </div>
   </div>
