<template>
  <div class="login-container">
    <!-- Left: White with background image -->
    <div class="login-left">
      <div class="left-content">
        <h2 class="welcome">Welcome back!</h2>
        <p class="tagline">
          <span class="tagline-continued">By students, for students.</span>
        </p>
      </div>
    </div>

    <!-- Right: Green -->
    <div class="login-right">
      <div class="right-content">
        <h1 class="logo">SMUNCH</h1>
        <h2 class="subheading">Login with your SMU email!</h2>

        <form @submit.prevent="handleLogin" class="form-fields">
          <div class="input-group">
            <label for="email">Email</label>
            <input 
              id="email" 
              v-model="email" 
              type="text" 
              :class="{ 'input-error': emailError }"
              placeholder="Enter your SMU email" 
              required 
            />
            <span :class="['error-msg', { show: emailError }]">{{ emailError }}</span>
          </div>

          <div class="input-group">
            <label for="password">Password</label>
            <div class="password-input-container">
              <input 
                id="password" 
                v-model="password" 
                :type="showPassword ? 'text' : 'password'"
                :class="{ 'input-error': passwordError }"
                placeholder="Enter your password" 
                required 
              />
              <button 
                type="button" 
                class="password-toggle"
                @click="togglePassword"
                :title="showPassword ? 'Hide password' : 'Show password'"
              >
                <svg v-if="showPassword" class="eye-icon" fill="currentColor" viewBox="0 0 20 20">
                  <path d="M10 12a2 2 0 100-4 2 2 0 000 4z"/>
                  <path fill-rule="evenodd" d="M.458 10C1.732 5.943 5.522 3 10 3s8.268 2.943 9.542 7c-1.274 4.057-5.064 7-9.542 7S1.732 14.057.458 10zM14 10a4 4 0 11-8 0 4 4 0 018 0z" clip-rule="evenodd"/>
                </svg>
                <svg v-else class="eye-icon" fill="currentColor" viewBox="0 0 20 20">
                  <path fill-rule="evenodd" d="M3.707 2.293a1 1 0 00-1.414 1.414l14 14a1 1 0 001.414-1.414l-1.473-1.473A10.014 10.014 0 0019.542 10C18.268 5.943 14.478 3 10 3a9.958 9.958 0 00-4.512 1.074l-1.78-1.781zm4.261 4.26l1.514 1.515a2.003 2.003 0 012.45 2.45l1.514 1.514a4 4 0 00-5.478-5.478z" clip-rule="evenodd"/>
                  <path d="M12.454 16.697L9.75 13.992a4 4 0 01-3.742-3.741L2.335 6.578A9.98 9.98 0 00.458 10c1.274 4.057 5.065 7 9.542 7 .847 0 1.669-.105 2.454-.303z"/>
                </svg>
              </button>

               <p class="forgot-password">
                <span class="forgot-password-link" @click="showPopup = true">Forgot your password?</span>
              </p>

                <PasswordPopup v-if="showPopup" @close="showPopup = false" />


            </div>
            <span :class="['error-msg', { show: passwordError }]">{{ passwordError }}</span>
          </div>

          <button type="submit" class="login-btn">
            <span>Log In</span>
          </button>
        </form>

        <p class="signup-prompt">
          Don't have an account? 
          <router-link to="/signup">Sign up</router-link> now! 
        </p>
        
        <!-- Email Verification Success Message -->
        <div v-if="showVerificationSuccess" class="verification-success">
          <div class="verification-content">
            <svg class="verification-icon" fill="currentColor" viewBox="0 0 20 20">
              <path fill-rule="evenodd" d="M10 18a8 8 0 100-16 8 8 0 000 16zm3.707-9.293a1 1 0 00-1.414-1.414L9 10.586 7.707 9.293a1 1 0 00-1.414 1.414l2 2a1 1 0 001.414 0l4-4z" clip-rule="evenodd"/>
            </svg>
            <span>Email verified successfully! You can now log in.</span>
          </div>
        </div>

        <!-- Logout Success Message -->
        <div v-if="showLogoutSuccess" class="verification-success">
          <div class="verification-content">
            <svg class="verification-icon" fill="currentColor" viewBox="0 0 20 20">
              <path fill-rule="evenodd" d="M10 18a8 8 0 100-16 8 8 0 000 16zm3.707-9.293a1 1 0 00-1.414-1.414L9 10.586 7.707 9.293a1 1 0 00-1.414 1.414l2 2a1 1 0 001.414 0l4-4z" clip-rule="evenodd"/>
            </svg>
            <span>Logged out successfully!</span>
          </div>
        </div>
      </div>
    </div>
  </div>
</template>

<script>
import { useAuthStore } from '@/stores/auth'
import axiosInstance from '@/utility/axiosInstance'
import PasswordPopup from '@/components/passwordPopup.vue'


export default {
  components: { PasswordPopup },

  data() {
    return {
      email: '',
      password: '',
      emailError: '',
      passwordError: '',
      showPassword: false,
      showVerificationSuccess: false,
      showLogoutSuccess: false,
      showPopup: false

    };
  },
  mounted() {
    this.checkForVerificationSuccess();
    this.checkForLogoutSuccess();
  },
  methods: {
    validateEmail() {
      if (!this.email.trim()) {
        this.emailError = 'Email is required.';
        return false;
      }
      if (!this.email.includes('@smu.edu.sg')) {
        this.emailError = 'Please enter a valid SMU email address.';
        return false;
      }
      const emailRegex = /^[^\s@]+@smu\.edu\.sg$/;
      if (!emailRegex.test(this.email)) {
        this.emailError = 'Please enter a valid SMU email format.';
        return false;
      }
      this.emailError = '';
      return true;
    },

    validatePassword() {
      if (!this.password) {
        this.passwordError = 'Password is required.';
        return false;
      }
      if (this.password.length < 8) {
        this.passwordError = 'Password must be at least 8 characters long.';
        return false;
      }
      this.passwordError = '';
      return true;
    },

    togglePassword() {
      this.showPassword = !this.showPassword;
    },

    checkForVerificationSuccess() {
      // Check if user came from email verification
      const urlParams = new URLSearchParams(window.location.search);
      if (urlParams.get('verified') === 'true') {
        this.showVerificationSuccess = true;
        // Hide after 5 seconds
        setTimeout(() => {
          this.showVerificationSuccess = false;
        }, 5000);
      }
    },

    checkForLogoutSuccess() {
      if (sessionStorage.getItem('justLoggedOut') === 'true') {
        this.showLogoutSuccess = true;
        sessionStorage.removeItem('justLoggedOut');
        setTimeout(() => {
          this.showLogoutSuccess = false;
        }, 3500);
      }
    },

    handleLoginError(errorMessage, statusCode) {

      if (errorMessage === 'Invalid email or password') {

        
        const emailValid = this.email.trim() && this.email.includes('@smu.edu.sg');
        const passwordValid = this.password && this.password.length >= 8;
        
        if (!emailValid) {
          this.emailError = 'Please check your email address.';
        } else if (!passwordValid) {
          this.passwordError = 'Please check your password.';
        } else {
  
          this.passwordError = 'Incorrect password. Please try again.';
        }
      } else if (errorMessage === 'Email and password are required') {
        if (!this.email.trim()) this.emailError = 'Email is required.';
        if (!this.password) this.passwordError = 'Password is required.';
      } else if (errorMessage.toLowerCase().includes('verify') || errorMessage.toLowerCase().includes('confirmation')) {
        this.emailError = 'Please verify your email address before logging in.';
      } else {
        // Display other server errors as alerts
        alert(errorMessage);
      }
    },

    async handleLogin() {
      // Clear all previous errors
      this.emailError = '';
      this.passwordError = '';

      // Validate all fields
      const isEmailValid = this.validateEmail();
      const isPasswordValid = this.validatePassword();

      // If any validation fails, stop here
      if (!isEmailValid || !isPasswordValid) {
        return;
      }
      
      try {
        const response = await axiosInstance.post('/api/auth/login', {
          email: this.email.trim(),
          password: this.password
        })

<<<<<<< HEAD
        const { jwt_token, user_id, name, coins, dino_unlocked } = response.data

        const authStore = useAuthStore()
        authStore.login(jwt_token, { user_id, name, coins, dino_unlocked })  
=======
        const { jwt_token, user_id, name, coins, profile_picture } = response.data

        const authStore = useAuthStore()
        authStore.login(jwt_token, { user_id, name, coins, profile_picture } )  
>>>>>>> 8f725e43

        // Set flag to show welcome message
        sessionStorage.setItem('justLoggedIn', 'true')
        
        this.$router.push('/home')
      } catch (error) {
        console.error('Login failed:', error)
        
        // Handle specific server errors
        if (error.response && error.response.data && error.response.data.message) {
          const errorMessage = error.response.data.message;
          const statusCode = error.response.status;
          
          // Use enhanced error handling method
          this.handleLoginError(errorMessage, statusCode);
        } else {
          alert('Login failed. Please check your credentials and try again.')
        }
      }
    }
  }
};
</script>

<style scoped>
* {
  margin: 0;
  padding: 0;
  box-sizing: border-box;
}

.forgot-password-link {
  cursor: pointer;
  color: #cecdcd;
  font-size: 0.85rem;
  transition: color 0.3s ease;
  margin-left: 236px;
  margin-top: 20px; 
}

.forgot-password-link:hover {
  color: #cccfce;
  text-decoration-line: underline;
}


.login-container {
  height: 100vh;
  width: 100%;
  display: flex;
  flex-direction: row;
  overflow: hidden;
  margin: 0;
  padding: 0;
  position: fixed;
  top: 0;
  left: 0;
  padding-top: 60px;
}

.login-left {
  background: linear-gradient(135deg, #ffffff 0%, #f1f5f9 50%, #e2e8f0 100%);
  flex: 1;
  display: flex;
  flex-direction: column;
  justify-content: center;
  align-items: center;
  position: relative;
  overflow: hidden;
  height: 100%;
}

.login-left::before {
  content: '';
  position: absolute;
  top: 0;
  left: 0;
  right: 0;
  bottom: 0;
  background: url('/Stark.png') no-repeat;
  background-size: cover;
  background-position: center;
  opacity: 0.07;
  z-index: 0;
}

.left-content {
  text-align: center;
  padding: 2rem;
  max-width: 500px;
  position: relative;
  z-index: 1;
  animation: fadeInUp 0.8s ease-out;
}

.welcome {
  background: linear-gradient(135deg, #0a2e23 0%, #0d3d31 50%, #16a34a 100%);
  -webkit-background-clip: text;
  -webkit-text-fill-color: transparent;
  background-clip: text;
  font-size: 2.8rem;
  font-weight: 800;
  margin-bottom: 1.5rem;
  line-height: 1.1;
  letter-spacing: -0.02em;
}

.tagline {
  font-size: 1.2rem;
  color: #374151;
  line-height: 1.6;
  font-weight: 400;
  margin-bottom: 1rem;
}

.tagline-continued {
  font-size: 1.2rem;
  background: linear-gradient(135deg, #0d3d31 0%, #16a34a 100%);
  -webkit-background-clip: text;
  -webkit-text-fill-color: transparent;
  background-clip: text;
  line-height: 1.6;
  font-weight: 600;
  display: block;
  margin-top: 1rem;
}

.login-right {
  background: linear-gradient(135deg, #0a2e23 0%, #0d3d31 30%, #0f5132 70%, #16a34a 100%);
  flex: 1;
  display: flex;
  flex-direction: column;
  justify-content: center;
  align-items: center;
  color: white;
  position: relative;
  overflow: hidden;
  height: 100%;
}

.login-right::before {
  content: '';
  position: absolute;
  top: 0;
  left: 0;
  right: 0;
  bottom: 0;
  background: url("data:image/svg+xml,%3Csvg width='60' height='60' viewBox='0 0 60 60' xmlns='http://www.w3.org/2000/svg'%3E%3Cg fill='none' fill-rule='evenodd'%3E%3Cg fill='%23ffffff' fill-opacity='0.03'%3E%3Ccircle cx='30' cy='30' r='2'/%3E%3C/g%3E%3C/g%3E%3C/svg%3E");
  opacity: 0.3;
}

.right-content {
  width: 100%;
  max-width: 450px;
  padding: 2rem;
  display: flex;
  flex-direction: column;
  align-items: center;
  position: relative;
  z-index: 1;
  animation: fadeInUp 0.8s ease-out 0.2s both;
}

.logo {
  color: white;
  font-size: 2.5rem;
  font-weight: 900;
  margin-bottom: 0.8rem;
  letter-spacing: 0.1em;
  text-shadow: 0 4px 8px rgba(0, 0, 0, 0.2);
}

.subheading {
  font-size: 1.1rem;
  text-align: center;
  margin-bottom: 2rem;
  font-weight: 400;
  opacity: 0.9;
}

.form-fields {
  display: flex;
  flex-direction: column;
  gap: 1.2rem;
  width: 100%;
}

.input-group {
  display: flex;
  flex-direction: column;
  gap: 0.4rem;
}

.form-fields label {
  font-size: 0.9rem;
  font-weight: 600;
  color: #e2e8f0;
  margin-left: 0.5rem;
}

.form-fields input {
  padding: 0.8rem 1rem;
  border-radius: 12px;
  outline: none;
  font-size: 0.9rem;
  border: 2px solid transparent;
  width: 100%;
  background: rgba(255, 255, 255, 0.12);
  color: white;
  transition: all 0.3s ease;
  backdrop-filter: blur(15px);
  box-sizing: border-box;
  box-shadow: 0 2px 10px rgba(0, 0, 0, 0.1);
}

.form-fields input::placeholder {
  color: rgba(255, 255, 255, 0.6);
  transition: color 0.3s ease;
}

.form-fields input:focus {
  outline: none;
  border-color: #148b53;
  background: rgba(255, 255, 255, 0.15);
  box-shadow: 0 0 0 3px rgba(20, 139, 83, 0.2);
}

.form-fields input:focus::placeholder {
  color: rgba(255, 255, 255, 0.8);
}

.form-fields input.input-error {
  border-color: #ef4444;
  box-shadow: 0 0 0 3px rgba(239, 68, 68, 0.2);
}

.password-input-container {
  position: relative;
  width: 100%;
}

.password-toggle {
  position: absolute;
  right: 12px;
  top: 38%;
  transform: translateY(-50%);
  background: none;
  border: none;
  color: rgba(255, 255, 255, 0.7);
  cursor: pointer;
  padding: 4px;
  border-radius: 4px;
  transition: all 0.3s ease;
  display: flex;
  align-items: center;
  justify-content: center;
}

.password-toggle:hover {
  color: rgba(255, 255, 255, 0.9);
  background: rgba(255, 255, 255, 0.1);
}

.eye-icon {
  width: 18px;
  height: 18px;
}

.verification-success {
  margin-top: 1rem;
  background: linear-gradient(135deg, #10b981 0%, #059669 100%);
  color: white;
  padding: 12px 16px;
  border-radius: 8px;
  box-shadow: 0 4px 12px rgba(16, 185, 129, 0.2);
  animation: fadeIn 0.5s ease-out;
}

.verification-content {
  display: flex;
  align-items: center;
  gap: 8px;
  font-size: 0.9rem;
  font-weight: 500;
}

.verification-icon {
  width: 18px;
  height: 18px;
  flex-shrink: 0;
}

@keyframes fadeIn {
  from {
    opacity: 0;
    transform: translateY(-10px);
  }
  to {
    opacity: 1;
    transform: translateY(0);
  }
}

.login-btn {
  margin-top: 0.8rem;
  padding: 0.8rem 1.5rem;
  background: linear-gradient(135deg, #059669 0%, #16a34a 50%, #22c55e 100%);
  color: white;
  border: none;
  border-radius: 12px;
  font-size: 1rem;
  font-weight: 700;
  width: 100%;
  cursor: pointer;
  transition: all 0.3s ease;
  position: relative;
  overflow: hidden;
  box-sizing: border-box;
  box-shadow: 0 4px 15px rgba(5, 150, 105, 0.3);
}

.login-btn::before {
  content: '';
  position: absolute;
  top: 0;
  left: -100%;
  width: 100%;
  height: 100%;
  background: linear-gradient(90deg, transparent, rgba(255, 255, 255, 0.2), transparent);
  transition: left 0.5s;
}

.login-btn:hover::before {
  left: 100%;
}

.login-btn:hover {
  transform: translateY(-3px);
  box-shadow: 0 10px 30px rgba(5, 150, 105, 0.5);
  background: linear-gradient(135deg, #047857 0%, #059669 50%, #16a34a 100%);
}

.login-btn:active {
  transform: translateY(0);
}

.signup-prompt {
  margin-top: 1.5rem;
  font-size: 0.9rem;
  text-align: center;
  opacity: 0.8;
}

.signup-prompt a {
  color: #4ade80;
  text-decoration: none;
  font-weight: 600;
  transition: color 0.3s ease;
}

.signup-prompt a:hover {
  color: #22c55e;
  text-decoration: underline;
}

.error-msg {
  color: #fca5a5;
  font-size: 0.8rem;
  margin-left: 0.5rem;
  opacity: 0;
  transform: translateY(-10px);
  transition: all 0.3s ease;
}

.error-msg.show {
  opacity: 1;
  transform: translateY(0);
}

/* Animations */
@keyframes fadeInUp {
  from {
    opacity: 0;
    transform: translateY(30px);
  }
  to {
    opacity: 1;
    transform: translateY(0);
  }
}

/* Responsive design */
@media (max-width: 768px) {
  .login-container {
    flex-direction: column;
  }
  
  .login-left, .login-right {
    flex: none;
    height: 50%;
  }
  
  .welcome {
    font-size: 2rem;
  }
  
  .tagline {
    font-size: 1rem;
  }
  
  .logo {
    font-size: 2rem;
  }
  
  .right-content {
    padding: 1.5rem;
  }
  
  .left-content {
    padding: 1.5rem;
  }
}

@media (max-width: 480px) {
  .welcome {
    font-size: 1.8rem;
  }
  
  .tagline {
    font-size: 0.9rem;
  }
  
  .logo {
    font-size: 1.8rem;
  }
  
  .subheading {
    font-size: 1rem;
  }
  
  .form-fields input {
    padding: 0.7rem 0.8rem;
    font-size: 0.85rem;
  }
  
  .login-btn {
    padding: 0.7rem 1.2rem;
    font-size: 0.9rem;
  }
}
</style>
<|MERGE_RESOLUTION|>--- conflicted
+++ resolved
@@ -233,17 +233,10 @@
           password: this.password
         })
 
-<<<<<<< HEAD
-        const { jwt_token, user_id, name, coins, dino_unlocked } = response.data
+        const { jwt_token, user_id, name, coins, profile_picture, dino_unlocked } = response.data
 
         const authStore = useAuthStore()
-        authStore.login(jwt_token, { user_id, name, coins, dino_unlocked })  
-=======
-        const { jwt_token, user_id, name, coins, profile_picture } = response.data
-
-        const authStore = useAuthStore()
-        authStore.login(jwt_token, { user_id, name, coins, profile_picture } )  
->>>>>>> 8f725e43
+        authStore.login(jwt_token, { user_id, name, coins, profile_picture, dino_unlocked } )  
 
         // Set flag to show welcome message
         sessionStorage.setItem('justLoggedIn', 'true')
