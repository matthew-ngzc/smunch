<template>
  <div class="profile-container no-scroll">
    <div class="profile-content">
      <div class="header-section">
        <h1 class="greeting">My Profile</h1>
        <p class="subtitle">Manage your account settings and preferences</p>
      </div>
      
      <div class="profile-card">
        <div class="profile-picture-section">
          <div class="profile-picture-wrapper">
            <img :src="profilePicturePreview || defaultProfilePicture" class="profile-picture" alt="Profile Picture" />
            <div class="picture-overlay">
              <svg class="camera-icon" fill="currentColor" viewBox="0 0 20 20">
                <path fill-rule="evenodd" d="M4 3a2 2 0 00-2 2v10a2 2 0 002 2h12a2 2 0 002-2V5a2 2 0 00-2-2h-3l-1-1H8L7 3H4zm6 2a4 4 0 100 8 4 4 0 000-8z" clip-rule="evenodd"/>
              </svg>
            </div>
          </div>
          <input type="file" accept="image/*" @change="onProfilePictureChange" ref="fileInput" class="file-input" />
          <button type="button" @click="$refs.fileInput.click()" class="upload-btn">
            Change Photo
          </button>
        </div>

<<<<<<< HEAD
        <div>
           <TelegramVerification />
        </div>
=======
        <form @submit.prevent="handleProfileSave" class="profile-form">
          <div class="form-section">
            <h3 class="section-title">Personal Information</h3>
            <div class="input-group">
              <label for="bio">Bio</label>
              <textarea id="bio" v-model="bio" placeholder="Tell us about yourself..." rows="3"></textarea>
            </div>
          </div>
>>>>>>> a6bea78a

          <div class="form-section">
            <h3 class="section-title">Account Verification</h3>
            <TelegramVerification />
          </div>

          <div class="form-section">
            <h3 class="section-title">Security Settings</h3>
            <div class="input-group">
              <label for="currentPassword">Current Password</label>
              <input id="currentPassword" v-model="currentPassword" type="password" placeholder="Enter current password" />
            </div>
            <div class="input-group">
              <label for="newPassword">New Password</label>
              <input id="newPassword" v-model="newPassword" type="password" placeholder="Enter new password" />
            </div>
            <div class="input-group">
              <label for="confirmPassword">Confirm New Password</label>
              <input id="confirmPassword" v-model="confirmPassword" type="password" placeholder="Confirm new password" />
            </div>
          </div>

          <button type="submit" class="save-btn">
            <svg class="save-icon" fill="currentColor" viewBox="0 0 20 20">
              <path fill-rule="evenodd" d="M16.707 5.293a1 1 0 010 1.414l-8 8a1 1 0 01-1.414 0l-4-4a1 1 0 011.414-1.414L8 12.586l7.293-7.293a1 1 0 011.414 0z" clip-rule="evenodd"/>
            </svg>
            Save Changes
          </button>
        </form>
      </div>
    </div>
  </div>
</template>

<script>
import axiosInstance from '@/utility/axiosInstance';
import { useAuthStore } from '@/stores/auth';
import TelegramVerification from '@/components/TelegramVerification.vue'

export default {
  components: { TelegramVerification },
  data() {
    return {
      bio: '',
      currentPassword: '',
      newPassword: '',
      confirmPassword: '',
      profilePicturePreview: '',
      selectedProfilePictureFile: null,
      defaultProfilePicture: 'https://ui-avatars.com/api/?name=User&background=0d3d31&color=fff&size=128',
    }
  },
  methods: {
    onProfilePictureChange(e) {
      const file = e.target.files[0]
      if (file) {
        this.selectedProfilePictureFile = file
        const reader = new FileReader()
        reader.onload = (event) => {
          this.profilePicturePreview = event.target.result
        }
        reader.readAsDataURL(file)
      }
    },

    async uploadToImageKit(file) {
      try {
        // Generate authentication parameters
        const authParams = await this.getImageKitAuthParams()
        
        const formData = new FormData()
        formData.append('file', file)
        formData.append('fileName', `profile_${Date.now()}_${file.name}`)
        formData.append('publicKey', import.meta.env.VITE_IMAGEKIT_PUBLIC_KEY)
        formData.append('signature', authParams.signature)
        formData.append('expire', authParams.expire.toString())
        formData.append('token', authParams.token)
        formData.append('folder', '/profile_pictures')
        
        const response = await fetch(`https://upload.imagekit.io/api/v1/files/upload`, {
          method: 'POST',
          body: formData
        })

        if (!response.ok) {
          const errorData = await response.json()
     
          throw new Error(`ImageKit upload failed: ${errorData.message || response.statusText}`)
        }

        const data = await response.json()
        return data.url
      } catch (error) {
      
        throw error
      }
    },

    async getImageKitAuthParams() {
      try {
        // Get authentication parameters from your backend
        const response = await axiosInstance.get('/api/users/imagekit-auth')
        return response.data
      } catch (error) {
   
        throw new Error('Failed to authenticate with ImageKit')
      }
    },

    async handleProfileSave() {
      try {
        let profilePictureUrl = this.profilePicturePreview

        // Upload new profile picture if selected
        if (this.selectedProfilePictureFile) {
   
          profilePictureUrl = await this.uploadToImageKit(this.selectedProfilePictureFile)
       
        }

        // Validate password fields
        if (this.newPassword && this.newPassword !== this.confirmPassword) {
          alert('New password and confirmation do not match.')
          return
        }

        // Prepare update payload - only include fields with actual values
        const payload = {}

        // Only include bio if it has content
        if (this.bio && this.bio.trim() !== '') {
          payload.bio = this.bio.trim()
        }

        // Only include profile picture if we have a new URL
        if (profilePictureUrl && profilePictureUrl !== this.defaultProfilePicture) {
          payload.profile_picture = profilePictureUrl
        }

        // Only include password if user wants to change it
        if (this.newPassword && this.newPassword.trim() !== '') {
          payload.password = this.newPassword
        }

        // Check if we have anything to update
        if (Object.keys(payload).length === 0) {
          alert('No changes to save.')
          return
        }

        console.log('Updating profile with payload:', payload)
        
        // Check if user is authenticated
        const authStore = useAuthStore()
        
        const response = await axiosInstance.put('/api/users/profile', payload)

        // Update auth store with profile picture from backend response
        if (response.data.user.profile_picture_url) {
          authStore.setProfilePicture(response.data.user.profile_picture_url)
        }

        // Reset form
        this.selectedProfilePictureFile = null
        this.newPassword = ''
        this.confirmPassword = ''
        this.currentPassword = ''
        
        alert('Profile updated successfully!')
      } catch (err) {
        console.error('Profile update error:', err)
        if (err.message.includes('ImageKit')) {
          alert('Failed to upload profile picture. Please check your internet connection and try again.')
        } else {
          alert('Failed to update profile. Please try again.')
        }
      }
    }
  }
}
</script>

<style scoped>
* { box-sizing: border-box; }

.profile-container.no-scroll {
  position: fixed;
  top: 60px;
  left: 0;
  width: 100vw;
  height: calc(100vh - 60px);
  background: linear-gradient(135deg, #e0f7fa 0%, #c8e6c9 100%);
  display: flex;
  align-items: flex-start;
  justify-content: center;
  overflow: auto;
  margin: 0;
  padding: 1rem;
}

.profile-content {
  width: 100%;
  max-width: 900px;
  display: flex;
  flex-direction: column;
  align-items: center;
  justify-content: flex-start;
  min-height: 100%;
}

.header-section {
  text-align: center;
  margin-bottom: 2rem;
  animation: fadeInUp 0.8s ease-out;
}

.greeting {
  font-size: 2.6rem;
  font-weight: 800;
  color: #134e4a;
  margin-bottom: 0.5rem;
  text-align: center;
  letter-spacing: -0.01em;
  text-shadow: 0 2px 8px rgba(44, 62, 80, 0.08);
}

.subtitle {
  font-size: 1.2rem;
  color: #468d8c;
  font-weight: 500;
  margin: 0;
}

.profile-card {
  background: rgba(255, 255, 255, 0.95);
  border-radius: 24px;
  box-shadow: 0 8px 32px rgba(44, 62, 80, 0.12);
  padding: 3rem 2.5rem;
  max-width: 720px;
  width: 100%;
  display: flex;
  flex-direction: column;
  align-items: center;
  border: 1px solid rgba(255, 255, 255, 0.3);
  transition: all 0.3s ease;
  animation: fadeInUp 0.8s ease-out 0.2s both;
}

.profile-card:hover {
  transform: translateY(-2px);
  box-shadow: 0 12px 40px rgba(44, 62, 80, 0.18);
}

.profile-picture-section {
  display: flex;
  flex-direction: column;
  align-items: center;
  margin-bottom: 2rem;
}

.profile-picture-wrapper {
  position: relative;
  margin-bottom: 1rem;
  cursor: pointer;
  transition: all 0.3s ease;
}

.profile-picture-wrapper:hover {
  transform: scale(1.05);
}

.profile-picture-wrapper:hover .picture-overlay {
  opacity: 1;
}

.profile-picture {
  width: 120px;
  height: 120px;
  border-radius: 50%;
  object-fit: cover;
  border: 4px solid #b2f7ef;
  background: #e0f2f1;
  box-shadow: 0 8px 32px rgba(44, 62, 80, 0.15);
  transition: all 0.3s ease;
}

.picture-overlay {
  position: absolute;
  top: 0;
  left: 0;
  right: 0;
  bottom: 0;
  background: rgba(19, 78, 74, 0.7);
  border-radius: 50%;
  display: flex;
  align-items: center;
  justify-content: center;
  opacity: 0;
  transition: opacity 0.3s ease;
}

.camera-icon {
  width: 28px;
  height: 28px;
  color: white;
}

.file-input {
  display: none;
}

.upload-btn {
  background: linear-gradient(135deg, #5ea6c4 0%, #b2f7ef 100%);
  color: #134e4a;
  border: none;
  border-radius: 12px;
  padding: 0.6rem 1.5rem;
  font-size: 0.9rem;
  font-weight: 600;
  cursor: pointer;
  transition: all 0.3s ease;
  box-shadow: 0 4px 15px rgba(94, 166, 196, 0.2);
}

.upload-btn:hover {
  transform: translateY(-2px);
  box-shadow: 0 8px 25px rgba(94, 166, 196, 0.3);
  background: linear-gradient(135deg, #4a9aba 0%, #a0f0e3 100%);
}

.profile-form {
  width: 100%;
  display: flex;
  flex-direction: column;
  gap: 2rem;
}

.form-section {
  display: flex;
  flex-direction: column;
  gap: 1rem;
}

.section-title {
  font-size: 1.3rem;
  font-weight: 700;
  color: #134e4a;
  margin: 0 0 0.5rem 0;
  border-bottom: 2px solid rgba(176, 247, 239, 0.3);
  padding-bottom: 0.5rem;
}

.input-group {
  display: flex;
  flex-direction: column;
  gap: 0.4rem;
}

.input-group label {
  font-size: 0.95rem;
  font-weight: 600;
  color: #134e4a;
  margin-left: 0.5rem;
}

.input-group input,
.input-group textarea {
  padding: 0.8rem 1.2rem;
  border-radius: 12px;
  border: 2px solid #e0e0e0;
  font-size: 1rem;
  background: #f8fafc;
  color: #134e4a;
  transition: all 0.3s ease;
  font-family: inherit;
  box-shadow: 0 2px 10px rgba(0, 0, 0, 0.05);
}

.input-group input:focus,
.input-group textarea:focus {
  outline: none;
  border-color: #5ea6c4;
  background: #fff;
  box-shadow: 0 0 0 3px rgba(94, 166, 196, 0.1);
  transform: translateY(-1px);
}

.input-group textarea {
  resize: vertical;
  min-height: 100px;
  line-height: 1.5;
}

.save-btn {
  margin-top: 1rem;
  padding: 1rem 2rem;
  background: linear-gradient(135deg, #10b981 0%, #059669 100%);
  color: white;
  border: none;
  border-radius: 12px;
  font-size: 1.1rem;
  font-weight: 700;
  cursor: pointer;
  transition: all 0.3s ease;
  display: flex;
  align-items: center;
  justify-content: center;
  gap: 0.5rem;
  box-shadow: 0 4px 15px rgba(16, 185, 129, 0.2);
}

.save-btn:hover {
  background: linear-gradient(135deg, #059669 0%, #10b981 100%);
  transform: translateY(-2px);
  box-shadow: 0 8px 32px rgba(16, 185, 129, 0.3);
}

.save-btn:active {
  transform: translateY(0);
}

.save-icon {
  width: 20px;
  height: 20px;
}

/* Animations */
@keyframes fadeInUp {
  from {
    opacity: 0;
    transform: translateY(30px);
  }
  to {
    opacity: 1;
    transform: translateY(0);
  }
}

/* Responsive design */
@media (max-width: 768px) {
  .profile-container.no-scroll {
    padding: 1rem 0.5rem;
  }
  
  .profile-card {
    padding: 2rem 1.5rem;
    margin: 0;
  }
  
  .greeting {
    font-size: 2rem;
  }
  
  .subtitle {
    font-size: 1rem;
  }
  
  .profile-picture {
    width: 100px;
    height: 100px;
  }
  
  .section-title {
    font-size: 1.1rem;
  }
}

@media (max-width: 480px) {
  .greeting {
    font-size: 1.8rem;
  }
  
  .subtitle {
    font-size: 0.9rem;
  }
  
  .profile-card {
    padding: 1.5rem 1rem;
  }
  
  .form-section {
    gap: 0.8rem;
  }
  
  .input-group input,
  .input-group textarea {
    padding: 0.7rem 1rem;
    font-size: 0.9rem;
  }
  
  .save-btn {
    padding: 0.8rem 1.5rem;
    font-size: 1rem;
  }
}
</style> <|MERGE_RESOLUTION|>--- conflicted
+++ resolved
@@ -22,11 +22,9 @@
           </button>
         </div>
 
-<<<<<<< HEAD
         <div>
            <TelegramVerification />
         </div>
-=======
         <form @submit.prevent="handleProfileSave" class="profile-form">
           <div class="form-section">
             <h3 class="section-title">Personal Information</h3>
@@ -35,7 +33,6 @@
               <textarea id="bio" v-model="bio" placeholder="Tell us about yourself..." rows="3"></textarea>
             </div>
           </div>
->>>>>>> a6bea78a
 
           <div class="form-section">
             <h3 class="section-title">Account Verification</h3>
